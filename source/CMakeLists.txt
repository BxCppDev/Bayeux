--- conflicted
+++ resolved
@@ -52,10 +52,7 @@
 find_package(CLHEP 2.1.3.1 REQUIRED NO_MODULE)
 
 # - GSL
-<<<<<<< HEAD
-find_package(GSL 1.15 QUIET NO_MODULE)
-=======
->>>>>>> 3cd981ca
+find_package(GSL 1.15 REQUIRED)
 find_package(GSL 1.15 REQUIRED)
 
 # - ROOT
@@ -64,26 +61,17 @@
 include(RootNewMacros)
 set(CMAKE_MODULE_PATH ${CMAKE_MODULE_PATH_PREROOT})
 
-<<<<<<< HEAD
-if (Bayeux_BUILD_QT_GUI)
-  find_package(Qt4 REQUIRED QtCore QtGui QtSvg)
-=======
 if (BAYEUX_WITH_QT_GUI)
   find_package(Qt5Core ${BAYEUX_QT5_VERSION} REQUIRED)
   find_package(Qt5Gui ${BAYEUX_QT5_VERSION} REQUIRED)
   find_package(Qt5Widgets ${BAYEUX_QT5_VERSION} REQUIRED)
   find_package(Qt5Svg ${BAYEUX_QT5_VERSION} REQUIRED)
->>>>>>> 3cd981ca
 endif()
 
 # - Geant4 if building the MCTools extension library
 # We do this here because we may need to configure files in MCTools
 # using the results of the search
-<<<<<<< HEAD
-if(Bayeux_BUILD_GEANT4_MODULE)
-=======
 if(BAYEUX_WITH_GEANT4_MODULE)
->>>>>>> 3cd981ca
   find_package(Geant4 9.6.0 REQUIRED ui_all vis_all gdml NO_MODULE)
   if(Geant4_DATASETS)
     set(MCTOOLS_G4_DATA_ASSIGNMENTS)
