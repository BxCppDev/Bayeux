--- conflicted
+++ resolved
@@ -1219,11 +1219,7 @@
         // Interpreter block:
 #if DATATOOLS_WITH_READLINE == 1
         bool success = true;
-<<<<<<< HEAD
-#endif
-=======
-#endif // DATATOOLS_WITH_READLINE
->>>>>>> 7504b6bf
+#endif // DATATOOLS_WITH_READLINE
         {
           cri.set_success();
           cri = _run_command(line);
@@ -1235,11 +1231,7 @@
           } else if (cri.is_failure()) {
 #if DATATOOLS_WITH_READLINE == 1
             success = false;
-<<<<<<< HEAD
-#endif
-=======
-#endif // DATATOOLS_WITH_READLINE
->>>>>>> 7504b6bf
+#endif // DATATOOLS_WITH_READLINE
             DT_LOG_TRACE(get_logging(), "Command failed.");
             std::cerr << get_name() << ": error: ";
             const parser_context & pcontext = _grab_pimpl().pcontexts.back();
