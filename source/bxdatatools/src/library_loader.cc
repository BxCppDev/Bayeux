// -*- mode: c++; -*-
/* library_loader.cc
 */

#include <datatools/utils/library_loader.h>

#include <vector>
#include <stdexcept>
#include <cstdlib>
#include <sstream>

#include <boost/algorithm/string.hpp>
#include <boost/filesystem.hpp>
#include <boost/scoped_ptr.hpp>
#include <boost/foreach.hpp>

// #if DATATOOLS_WITH_EMBEDDED_KWSYS == 0
// #include <kwsys/DynamicLoader.hxx>
// #define KWSYS_NAMESPACE kwsys
// #else
#include <datatools_sys/DynamicLoader.hxx>
#//define KWSYS_NAMESPACE datatools_sys
// #endif

#include <datatools/utils/utils.h>
#include <datatools/utils/handle.h>
#include <datatools/utils/multi_properties.h>

namespace datatools {

  namespace utils {

    using namespace std;

    bool library_loader::g_devel = false;
    bool library_loader::g_test  = false;

    /***********************
     *  library_entry_type *
     ***********************/

    // ctor :
    library_entry_type::library_entry_type (const string & name_,
                                            const string & directory_,
                                            const string & filename_,
                                            const string & full_path_,
                                            const string & version_,
                                            bool           autoload_)
    {
      name      = name_;
      directory = directory_;
      filename  = filename_;
      full_path = full_path_;
      version   = version_;
      autoload  = autoload_;
      handle    = 0;
      status    = 0;
      return;
    }

    // dtor :
    library_entry_type::~library_entry_type ()
    {
      if (handle != 0)
        {
          int status = DATATOOLS_SYS_NAMESPACE::DynamicLoader::CloseLibrary (handle);
          if (status != 1)
            {
              ostringstream message;
              message << "library_entry_type::dtor: The '"
                      << name << "' library was not closed ! "
                      << "DATATOOLS_SYS_NAMESPACE" << " says: '"
                      << DATATOOLS_SYS_NAMESPACE::DynamicLoader::LastError () << "' !";
              cerr << "ERROR: " << message.str () << endl;
            }
        }
      handle = 0;
      return;
    }

    void library_entry_type::print (ostream      & out_,
                                    const string & indent_) const
    {
      out_ << indent_ << "|-- Name      : " << name << endl;
      if (! directory.empty ())
        {
          out_ << indent_ << "|-- Directory : '" << directory << "'" << endl;
        }
      if (! filename.empty ())
        {
          out_ << indent_ << "|-- Filename  : '" << filename << "'" << endl;
        }
      out_ << indent_ << "|-- Full path : '" << full_path << "'" << endl;
      {
        string fpe = full_path;
        fetch_path_with_env (fpe);
        if (fpe != full_path)
          {
            out_ << indent_ << "|    `-- Expanded to : '" << fpe << "'" << endl;
          }
      }
      if (! version.empty ())
        {
          out_ << indent_ << "|-- Version : '" << version << "'" << endl;
        }
      out_ << indent_ << "|-- Autoload  : " << (autoload ? "Yes": "No") << endl;
      out_ << indent_ << "`-- Loaded    : " << (handle ? "Yes": "No");
      if (handle != 0)
        {
          out_ << " [" << handle << "]";
        }
      out_ << endl;
      return;
    }

    /*******************
     *  library_loader *
     *******************/

    bool library_loader::is_debug () const
    {
      return _flags_ & debug;
    }

    void library_loader::set_debug (bool debug_)
    {
      if (debug_)
        {
          _flags_ |= debug;
        }
      else
        {
          _flags_ &= debug;
        }
      return;
    }

    bool library_loader::is_test () const
    {
      return _flags_ & test;
    }

    void library_loader::set_allow_unregistered (bool allow_unregistered_)
    {
      if (allow_unregistered_)
        {
          _flags_ |= allow_unregistered;
        }
      else
        {
          _flags_ &= allow_unregistered;
        }
      return;
    }

    bool library_loader::allowing_unregistered () const
    {
      return _flags_ & allow_unregistered;
    }

    symbol_ptr library_loader::get_symbol_address (const string & lib_name_,
                                                   const string & symbol_)
    {
      /*
        if (! is_loaded (lib_name_))
        {
        ostringstream message;
        message << "datatools::utils::library_loader::get_symbol_address: "
        << "The shared library file '"
        << lib_name_ << "' is not loaded !";
        throw logic_error (message.str ());
        }
      */
      handle_library_entry_dict_type::const_iterator found = _libraries_.find (lib_name_);
      if (found == _libraries_.end ())
        {
          ostringstream message;
          message << "datatools::utils::library_loader::get_symbol_address: "
                  << "The shared library file '"
                  << lib_name_ << "' is not registered !";
          throw logic_error (message.str ());
        }
      if (found->second.get ().handle == 0)
        {
          ostringstream message;
          message << "datatools::utils::library_loader::get_symbol_address: "
                  << "The shared library file '"
                  << lib_name_ << "' is not loaded !";
          throw logic_error (message.str ());
        }
      symbol_ptr the_symptr = DATATOOLS_SYS_NAMESPACE::DynamicLoader::GetSymbolAddress (found->second.get ().handle, symbol_.c_str());
      return the_symptr;
    }

    // ctor :
    library_loader::library_loader (uint32_t flags_,
                                    const string & dll_config_file_)
    {
      if (g_devel) clog << "DEVEL: datatools::utils::library_loader::ctor: Entering...\n";
      _flags_ = flags_;
      if (library_loader::g_test)
        {
          _flags_ |= test;
        }
      _config_filename_ = dll_config_file_;
      _init ();
      if (g_devel) clog << "DEVEL: datatools::utils::library_loader::ctor: Exiting.\n";
      return;
    }

    int library_loader::close_all ()
    {
      while (! _stacked_libraries_.empty ())
        {
          if (g_devel)
            {
              clog << "DEVEL: " << "datatools::utils::library_loader::close_all: "
                   << "library_loader::close_all: LOOP ****************" << endl;
            }
          handle_library_entry_type & hle = _stacked_libraries_.front ();
          if (! hle.has_data ())
            {
              if (g_devel)
                {
                  clog << "DEVEL: " << "datatools::utils::library_loader::close_all: "
                       << "library_loader::close_all: NO DATA ****************" << endl;
                }
              _stacked_libraries_.pop_front (); // remove top element
            }
          else
            {
              if (g_devel)
                {
                  clog << "DEVEL: " << "datatools::utils::library_loader::close_all: "
                       << "library_loader::close_all: DATA *****************" << endl;
                }
              library_entry_type & le = hle.get ();
              if (le.handle != 0)
                {
                  if (is_debug ())
                    {
                      clog << "DEBUG: " << "datatools::utils::library_loader::close_all: "
                           << "Closing library '" << le.name << "'..." << endl;
                    }
                  int status = DATATOOLS_SYS_NAMESPACE::DynamicLoader::CloseLibrary (le.handle);
                  if (status != 1)
                    {
                      ostringstream message;
                      message << "datatools::utils::library_loader::close_all: The '"
                              << le.name << "' library was not closed ! " << "DATATOOLS_SYS_NAMESPACE" << " says: '"
                              << DATATOOLS_SYS_NAMESPACE::DynamicLoader::LastError () << "' !";
                      cerr << "ERROR: " << message.str () << endl;
                      //return;
                    }

                  // 2011/09/19: F.M & X.G: Even if the return status
                  // from DATATOOLS_SYS_NAMESPACE::DynamicLoader::CloseLibrary is not 0,
                  // the library is closed by DATATOOLS_SYS_NAMESPACE, so we removed the
                  // library entry from the library stack. Actually
                  // the return status is really not explicit and can
                  // not be used.

                  // else
                  //   {
                  le.handle = 0;
                  _stacked_libraries_.pop_front (); // remove top element
                  if (g_devel)
                    {
                      clog << "DEVEL: " << "datatools::utils::library_loader::close_all: "
                           << "Stack size " << _stacked_libraries_.size () << endl;
                    }
                  // }
                  if (g_devel)
                    {
                      clog << "DEVEL: " << "datatools::utils::library_loader::close_all: "
                           << "Removing library stacked entry '" << le.name << "'..."
                           << endl;
                    }
                }
            }
        }
      return EXIT_SUCCESS;
    }

    // dtor :
    library_loader::~library_loader ()
    {
      if (g_devel) clog << "DEVEL: datatools::utils::library_loader::dtor: Entering...\n";
      if (g_devel) print (cerr);
      if (g_devel) clog << "DEVEL: datatools::utils::library_loader::dtor: " << "close_all...\n";
      close_all ();
      if (g_devel) clog << "DEVEL: datatools::utils::library_loader::dtor: " << "clear...\n";
      _libraries_.clear ();
      if (g_devel) clog << "DEVEL: datatools::utils::library_loader::dtor: Exiting.\n";
      return;
    }

    bool library_loader::has (const string & lib_name_) const
    {
      return _libraries_.find (lib_name_) != _libraries_.end ();
    }

    bool library_loader::is_loaded (const string & lib_name_) const
    {
      handle_library_entry_dict_type::const_iterator found = _libraries_.find (lib_name_);
      if (found != _libraries_.end ())
        {
          if (found->second.get ().handle != 0)
            {
              return true;
            }
        }
      return false;
    }

    int library_loader::registration (const string & lib_name_,
                                      const string & lib_directory_,
                                      const string & lib_filename_,
                                      const string & lib_full_path_,
                                      const string & lib_version_,
                                      bool           autoload_)
    {
      if (has (lib_name_))
        {
          return EXIT_FAILURE;
        }
      handle_library_entry_type le_handle (new library_entry_type);
      _libraries_[lib_name_] = le_handle;
      library_entry_type & le = _libraries_[lib_name_].get ();
      le.name         = lib_name_;
      le.filename     = lib_filename_;
      le.version      = lib_version_;
      le.directory    = lib_directory_;
      le.full_path    = lib_full_path_;

      if (le.filename.empty ())
        {
          ostringstream filename_ss;
          filename_ss << DATATOOLS_SYS_NAMESPACE::DynamicLoader::LibPrefix();
          filename_ss << le.name;
          filename_ss << DATATOOLS_SYS_NAMESPACE::DynamicLoader::LibExtension();
          if (! le.version.empty ())
            {
              filename_ss << le.version;
            }
          le.filename = filename_ss.str ();
        }

      if (le.full_path.empty ())
        {
          ostringstream full_path_ss;
          if (! le.directory.empty ())
            {
              full_path_ss << le.directory;
              if (! boost::algorithm::ends_with (le.directory, "/"))
                {
                  full_path_ss << '/';
                }
            }
          full_path_ss << le.filename;
          le.full_path = full_path_ss.str ();
        }

      if (le.full_path.empty ())
        {
          ostringstream message;
          message << "datatools::utils::library_loader::registration: The shared library file '"
                  << le.name << "' has no valid path !";
          throw logic_error (message.str ());
        }

      if (! le.directory.empty ())
        {
          // Only check the existence of the DLL file if a directory is
          // explicitely given :
          string check = le.full_path;
          fetch_path_with_env (check);
          if (! boost::filesystem::exists (check))
            {
              ostringstream message;
              message << "datatools::utils::library_loader::registration: The shared library file '"
                      << le.name << "' has no valid file '" << le.full_path << "' !";
              throw logic_error (message.str ());
            }
        }
      le.handle = 0;
      le.autoload = autoload_;
      return EXIT_SUCCESS;
    }

    int library_loader::load (const string & lib_name_,
                              const string & directory_,
                              const string & filename_,
                              const string & full_lib_path_,
                              const string & version_)
    {
      handle_library_entry_dict_type::iterator found
        = _libraries_.find (lib_name_);
      if (found == _libraries_.end ())
        {
          if (! allowing_unregistered ())
            {
              cerr << "ERROR: "
                   << "datatools::utils::library_loader::load: "
                   << "Library '"
                   << lib_name_ << "' is not registered !" << endl;
              return EXIT_FAILURE;
            }
          else
            {
              int status = registration (lib_name_,
                                         directory_,
                                         filename_,
                                         full_lib_path_,
                                         version_,
                                         true);
              if (status != EXIT_SUCCESS)
                {
                  ostringstream message;
                  message << "library_entry_type::load: "
                          << "Cannot register library '" << lib_name_ << "' !";
                  cerr << "ERROR: " << message.str () << endl;
                  return EXIT_FAILURE;
                }
              found = _libraries_.find (lib_name_);
            }
        }
      library_entry_type & le = found->second.get ();
      string check = le.full_path;
      fetch_path_with_env (check);
      le.handle = DATATOOLS_SYS_NAMESPACE::DynamicLoader::OpenLibrary (check.c_str ());
      if (le.handle != 0)
        {
          _stacked_libraries_.push_front (found->second);
        }
      else
<<<<<<< HEAD
	{
	  ostringstream message;
	  message << a_lib_name << " library was not loaded ! kwsys says: '"
		  << kwsys::DynamicLoader::LastError () << "' !";
	  cerr << "ERROR: " << message.str () << endl;
          return EXIT_FAILURE;
	}
=======
        {
          ostringstream message;
          message << lib_name_ << " library was not loaded ! " << "DATATOOLS_SYS_NAMESPACE" << " says: '"
                  << DATATOOLS_SYS_NAMESPACE::DynamicLoader::LastError () << "' !";
          cerr << "ERROR: " << message.str () << endl;
        }
>>>>>>> c498fc50
      return EXIT_SUCCESS;
    }

    int library_loader::close (const string & lib_name_)
    {
      if (! is_loaded (lib_name_))
        {
          cerr << "ERROR: "
               << "datatools::utils::library_loader::close: "
               << "No loaded library '" << lib_name_ << "' to be closed !" << endl;
          return EXIT_FAILURE;
        }
      if (_stacked_libraries_.front ().get ().name != lib_name_)
        {
          cerr << "ERROR: "
               << "datatools::utils::library_loader::close: "
               << "Cannot close library '"
               << lib_name_ << "' !" << endl;
          return EXIT_FAILURE;
        }
      handle_library_entry_dict_type::iterator found
        = _libraries_.find (lib_name_);
      handle_library_entry_type & hle = found->second;
      library_entry_type & le = hle.get ();

      int status = DATATOOLS_SYS_NAMESPACE::DynamicLoader::CloseLibrary (le.handle);
      if (status != 1)
        {
          ostringstream message;
          message << "The '" << le.name << "' library was not closed ! " << "DATATOOLS_SYS_NAMESPACE" << " says: '"
                  << DATATOOLS_SYS_NAMESPACE::DynamicLoader::LastError () << "' !";
          clog << "ERROR: " << message.str () << endl;
          return EXIT_FAILURE;
        }
      else
        {
          _stacked_libraries_.front ().get ().handle = 0;
          _stacked_libraries_.pop_front ();
        }
      return EXIT_SUCCESS;
    }

    void library_loader::_init ()
    {
      // checking test mode :
      {
        string env_name = "DATATOOLS_LIBRARY_LOADER_TEST";
        const char * env_check = getenv (env_name.c_str ());
        if (env_check != 0)
          {
            string ec = env_check;
            if (ec == "1")
              {
                _flags_ |= test;
              }
          }
      }

      // configuration file :
      if (_config_filename_.empty ())
        {
          string env_name = "DATATOOLS_LIBRARY_LOADER_CONFIG";
          const char * env_check = getenv (env_name.c_str ());
          if (env_check != 0)
            {
              _config_filename_ = env_check;
            }
          else if (is_test ())
            {
              _config_filename_ = "${DATATOOLS_ROOT}/resources/test/test_library_loader.conf";
            }
        }
      if (g_devel)
        {
          clog << "DEVEL: " << "datatools::utils::library_loader::_init: "
               << "Using library loader config file = '"
               << _config_filename_<< "' !" << endl;
        }

      if (_config_filename_.empty ())
        {
          clog << "WARNING: " << "datatools::utils::library_loader::_init: "
               << "No library loader config file is available !"
               << endl;
          return;
        }
      using namespace datatools::utils;
      fetch_path_with_env (_config_filename_);
      multi_properties config ("name", "filename");
      config.read (_config_filename_);

      BOOST_FOREACH(const multi_properties::entry * ptr, config.ordered_entries ())
        {
          const multi_properties::entry & e = *ptr;
          if (g_devel)
            {
              clog << "DEVEL: "
                   << "datatools::utils::library_loader::_init: "
                   << "Settings for library '"
                   << e.get_key () << "'..." << endl;
            }
          const properties & lib_properties = e.get_properties ();
          string             lib_name       = e.get_key ();
          string             lib_filename   = e.get_meta ();
          string             lib_directory  = "";
          string             lib_full_path  = "";
          string             lib_version    = "";
          bool               lib_autoload   = false;

          if (lib_properties.has_key ("full_path"))
            {
              lib_full_path = lib_properties.fetch_string ("full_path");
            }
          else
            {
              if (lib_properties.has_key ("directory"))
                {
                  lib_directory = lib_properties.fetch_string ("directory");
                }
              if (lib_properties.has_key ("filename"))
                {
                  lib_filename = lib_properties.fetch_string ("filename");
                }
            }

          if (lib_properties.has_flag ("autoload"))
            {
              lib_autoload = lib_properties.fetch_boolean ("autoload");
            }

          if (lib_properties.has_key ("version"))
            {
              lib_version = lib_properties.fetch_string ("version");
            }

          if (g_devel)
            {
              clog << "DEVEL: "
                   << "datatools::utils::library_loader::_init: "
                   << "Registration of library='" << lib_name << "'..." << endl;
            }
          int status = registration (lib_name,
                                     lib_directory,
                                     lib_filename,
                                     lib_full_path,
                                     lib_version,
                                     lib_autoload);
          if (status != EXIT_SUCCESS)
            {
              ostringstream message;
              message << "library_entry_type::load: "
                      << "Cannot register library '" << lib_name << "' !";
              throw logic_error (message.str ());
            }

          if (lib_autoload)
            {
              clog << "NOTICE: "
                   << "datatools::utils::library_loader::_init: "
                   << "Automatic loading of library  '" << lib_name << "'..."
                   << endl;
              int load_status = load (lib_name);
              if (load_status != EXIT_SUCCESS)
                {
                  ostringstream message;
                  message << "datatools::utils::library_loader::_init: "
                          << "Automatic loading of library='"
                          << lib_name << "' failed !";
                  throw logic_error (message.str ());
                }
            }
          continue;
        } // BOOST_FOREACH

      if (is_debug ()) print (clog);
      return;
    }

    void library_loader::print (ostream & out_) const
    {
      out_ << "Library loader : " << endl;
      out_ << "Flags              : " << _flags_ << endl;
      out_ << "Configuration file : '" << _config_filename_ << "'" << endl;
      out_ << "List of registered shared libraries :" << endl;
      for (handle_library_entry_dict_type::const_iterator i
             = _libraries_.begin ();
           i != _libraries_.end ();
           i++)
        {
          handle_library_entry_dict_type::const_iterator j = i;
          j++;
          const library_entry_type & le = i->second.get ();
          string tag = "|   ";
          if (j == _libraries_.end ())
            {
              out_ << "`-- ";
              tag = "    ";
            }
          else
            {
              out_ << "|-- ";
            }
          out_ << "Library : '" << i->first << "'" << endl;
          le.print (out_, tag);
        }
      out_ << "List of loaded shared libraries :" << endl;
      for (handle_library_entry_stack_type::const_iterator i = _stacked_libraries_.begin ();
           i != _stacked_libraries_.end ();
           i++)
        {
          handle_library_entry_stack_type::const_iterator j = i;
          j++;
          const library_entry_type & le = i->get ();
          string tag = "|   ";
          if (j == _stacked_libraries_.end ())
            {
              out_ << "`-- ";
              tag = "    ";
            }
          else
            {
              out_ << "|-- ";
            }
          out_ << "Library : '" << le.name << "'" << endl;
        }
      return;
    }

    /*
      library_loader &
      library_loader::get_library_loader ()
      {
      if (! g_library_loader_)
      {
      if (g_devel)
      {
      clog << ">>>>>>>>>>>>>>>>>>>>>>>>>>>>>>>>>>>>>>>>>>>>>>>>>>" << endl;
      clog << "DEVEL: datatools::utils::library_loader::get_library_loader: "
      << "Instantiating the global library loader..."
      << endl;
      }
      g_library_loader_.reset (new library_loader ());
      if (g_devel)
      {
      clog << "DEVEL: datatools::utils::library_loader::get_library_loader: "
      << "Done."
      << endl;
      clog << ">>>>>>>>>>>>>>>>>>>>>>>>>>>>>>>>>>>>>>>>>>>>>>>>>>" << endl;
      }
      }
      return *g_library_loader_;
      }
    */

  } // end of namespace utils

} // end of namespace datatools

// end of properties.cc<|MERGE_RESOLUTION|>--- conflicted
+++ resolved
@@ -434,22 +434,12 @@
           _stacked_libraries_.push_front (found->second);
         }
       else
-<<<<<<< HEAD
-	{
-	  ostringstream message;
-	  message << a_lib_name << " library was not loaded ! kwsys says: '"
-		  << kwsys::DynamicLoader::LastError () << "' !";
-	  cerr << "ERROR: " << message.str () << endl;
-          return EXIT_FAILURE;
-	}
-=======
         {
           ostringstream message;
           message << lib_name_ << " library was not loaded ! " << "DATATOOLS_SYS_NAMESPACE" << " says: '"
                   << DATATOOLS_SYS_NAMESPACE::DynamicLoader::LastError () << "' !";
           cerr << "ERROR: " << message.str () << endl;
         }
->>>>>>> c498fc50
       return EXIT_SUCCESS;
     }
 
