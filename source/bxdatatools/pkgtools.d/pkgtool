--- conflicted
+++ resolved
@@ -36,9 +36,6 @@
     fi
 fi
 
-<<<<<<< HEAD
-default_bio_mode="auxiliary"
-=======
 pkgtools_root=${PKGTOOLS_ROOT}
 if [ ${libpkgtools_sourced} -eq 0 ]; then
     if [ "x${pkgtools_root}" != "x" ]; then
@@ -48,7 +45,6 @@
 	fi
     fi
 fi
->>>>>>> c498fc50
 
 if [ ${libpkgtools_sourced} -eq 0 ]; then
     echo "ERROR: ${appname}: Cannot find any 'libpkgtools.sh' setup file ! Abort !" >&2  
@@ -77,43 +73,6 @@
 
   Usage:
 
-<<<<<<< HEAD
-    $APPNAME -h | --help : print this help then exit
-
-  Available modes are:
-
-    $APPNAME info        : print package info
-    $APPNAME check       : check dependencies
-    $APPNAME configure  [OPTIONS]: configure package
-            OPTIONS:
-            --with-python :
-              with Python wrapper module (default)
-            --with-python-version VERSION :
-              with Python version VERSION (default: 2.5)
-            --without-python :
-              without Python wrapper module
-            --without-boost-io 
-            --with-embedded-boost-io :  embedded precompiled Boost/Serialization code
-            --with-auxiliary-boost-io : auxiliary precompiled Boost/Serialization DLL (default)
-            --boost-version 1_44_0 : force Boost version (default: 1_44_0)
-            --no-boost-version-check : skip Boost version check
-    $APPNAME deconfigure : deconfigure package
-    $APPNAME build [OPTION] [TARGET] : build package
-            OPTION:
-                --parallel    : try to run make using parallel process
-            TARGET:
-                lib (default) : build the shared library
-                bin : build all executable programs (if any)
-                bin_test : build all executable test programs (if any)
-             or the name of a specific program, example:
-                test_event_id : build only the 'test_event_id'  program
-
-    $APPNAME doc        : generate doc
-    $APPNAME undoc      : remove doc
-    $APPNAME clean      : clean package
-    $APPNAME install    : install package
-    $APPNAME uninstall  : uninstall package
-=======
     ${appname} [Options...] ACTION [Options...]
 
   Options:
@@ -188,7 +147,6 @@
     shell> ${appname} doc
     shell> ${appname} test
     shell> ${appname} install
->>>>>>> c498fc50
 
 EOF
     return 0
