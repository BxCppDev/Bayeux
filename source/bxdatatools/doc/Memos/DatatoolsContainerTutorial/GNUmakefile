# GNUmakefile
# -*- mode: make; -*-

SYSTEM=$(shell uname -s)
ifneq (${SYSTEM},Linux)
(error Please use only on Linux)
endif

THE_BASE_DIR=.
XFIG_DIR=$(THE_BASE_DIR)/fig
IMG_DIR=$(THE_BASE_DIR)/images
PNG_DIR=$(IMG_DIR)
TEX_DIR=$(THE_BASE_DIR)
PDFTEX_DIR=$(THE_BASE_DIR)/pdftex
PDFTEX_T_DIR=$(THE_BASE_DIR)/pdftex_t

vpath %.fig      $(XFIG_DIR)
vpath %.png      $(PNG_DIR)
vpath %.tex      $(TEX_DIR)
vpath %.pdf      $(PDFTEX_DIR)
vpath %.pdftex_t $(PDFTEX_T_DIR)

# Automaticaly build the list of Fig files to be processed
# by fig2dev : 
# fig_files           := $(notdir $(shell ls $(XFIG_DIR)/*.fig))  
# fig2pdfsrc_files    := $(notdir $(shell ls $(XFIG_DIR)/*.fig))  
# fig2pdftex_files    := $(fig2pdfsrc_files:%.fig=%.pdf)
# fig2pdftex_t_files  := $(fig2pdfsrc_files:%.fig=%.pdftex_t)

.PHONY : all
all : pdf

LATEX_MAIN_SRC_FILE=DatatoolsContainerTutorial

.PHONY : uninstall
uninstall : 
	rm -f ../${LATEX_MAIN_SRC_FILE}.pdf 

.PHONY : install
install : pdf
	cp -f ${LATEX_MAIN_SRC_FILE}.pdf ../

.PHONY : clean
<<<<<<< HEAD
clean : #clean_pdftex clean_pdftex_t
=======
clean : #clean_pdftex clean_pdftex_t 
>>>>>>> c498fc50
	$(RM) *~
	$(RM) ${XFIG_DIR}/*.fig.bak
	$(RM) $(LATEX_MAIN_SRC_FILE).pdf
	$(RM) $(LATEX_MAIN_SRC_FILE).log
	$(RM) $(LATEX_MAIN_SRC_FILE).aux
	$(RM) $(LATEX_MAIN_SRC_FILE).out
	$(RM) $(LATEX_MAIN_SRC_FILE).toc
	$(RM) $(LATEX_MAIN_SRC_FILE).top
	$(RM) $(LATEX_MAIN_SRC_FILE).tos

.PHONY : clean_pdftex
clean_pdftex : 
	@$(RM) $(PDFTEX_DIR)/*.pdf

.PHONY : clean_pdftex_t
clean_pdftex_t : 
	@$(RM) $(PDFTEX_T_DIR)/*.pdftex_t

.PHONY : show
show : pdf
	@test  "xacroread" = "x" && echo "ERROR: No PDF browser! " || \
	 (which acroread >/dev/null 2>&1 ) && acroread $(LATEX_MAIN_SRC_FILE).pdf & 

.PHONY : pdf
pdf : $(LATEX_MAIN_SRC_FILE).pdf

$(LATEX_MAIN_SRC_FILE).pdf : $(LATEX_MAIN_SRC_FILE).tex special
	pdflatex $<
	pdflatex $<

.PHONY : special
special : images #fig2pdftex_t 
	@echo "special: Nothing to do here for now..."

.PHONY : images
images : 
	@echo "images: Nothing to do here for now..."

%.pdftex_t : %.fig
	@test -d $(PDFTEX_T_DIR) || mkdir $(PDFTEX_T_DIR)
	@echo "Building '%.pdftex_t' from '%.fig'..."
	@fig2dev -L pdftex_t  -l landscape \
	  -p "\pdftexpath/"$*.pdf	  $< \
	  $(PDFTEX_T_DIR)/$(notdir $(@))

%.pdf : %.fig
	@test -d $(PDFTEX_DIR) || mkdir $(PDFTEX_DIR)
	@echo "Building '%.pdf' from '%.fig'..."
	@fig2dev -L pdftex -l landscape $< $(PDFTEX_DIR)/$(notdir $(@))

.PHONY : fig2pdftex_t
fig2pdftex_t : $(fig2pdftex_t_files) fig2pdftex

.PHONY : fig2pdftex
fig2pdftex : $(fig2pdftex_files)

# end of GNUmakefile<|MERGE_RESOLUTION|>--- conflicted
+++ resolved
@@ -41,11 +41,7 @@
 	cp -f ${LATEX_MAIN_SRC_FILE}.pdf ../
 
 .PHONY : clean
-<<<<<<< HEAD
-clean : #clean_pdftex clean_pdftex_t
-=======
 clean : #clean_pdftex clean_pdftex_t 
->>>>>>> c498fc50
 	$(RM) *~
 	$(RM) ${XFIG_DIR}/*.fig.bak
 	$(RM) $(LATEX_MAIN_SRC_FILE).pdf
